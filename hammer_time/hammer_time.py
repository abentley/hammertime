--- conflicted
+++ resolved
@@ -62,10 +62,7 @@
     @classmethod
     def perform(cls, client, machine_id):
         """Add and remove many containers using the cli."""
-<<<<<<< HEAD
-=======
         up_since = cls.get_up_since(client, machine_id)
->>>>>>> 53f0f3f5
         client.juju('ssh', (machine_id, 'sudo', 'reboot'), check=False)
         for x in until_timeout(300):
             try:
